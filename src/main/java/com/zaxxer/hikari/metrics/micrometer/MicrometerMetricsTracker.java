package com.zaxxer.hikari.metrics.micrometer;

import com.zaxxer.hikari.metrics.IMetricsTracker;
import com.zaxxer.hikari.metrics.PoolStats;
import io.micrometer.core.instrument.Counter;
import io.micrometer.core.instrument.Gauge;
import io.micrometer.core.instrument.MeterRegistry;
import io.micrometer.core.instrument.Timer;

import java.util.concurrent.TimeUnit;

/**
 * {@link IMetricsTracker Metrics tracker} for Micrometer.
 * HikariCP metrics can be configured in your application by applying a
 * {@link io.micrometer.core.instrument.config.MeterFilter MeterFilter} to metrics starting with
 * {@link #HIKARI_METRIC_NAME_PREFIX}. For example, to configure client-side calculated percentiles:
 *
 * <blockquote><pre>
 *     new MeterFilter() {
 *       &#064;Override
 *       public DistributionStatisticConfig configure(Meter.Id id, DistributionStatisticConfig config) {
 *         if (id.getName().startsWith(MicrometerMetricsTracker.HIKARI_METRIC_NAME_PREFIX)) {
 *           return DistributionStatisticConfig.builder()
 *               .percentiles(0.5, 0.95)
 *               .build()
 *               .merge(config);
 *            }
 *         return config;
 *         }
 *      };
 * </pre></blockquote>
 */
public class MicrometerMetricsTracker implements IMetricsTracker
{
   /** Prefix used for all HikariCP metric names. */
   public static final String HIKARI_METRIC_NAME_PREFIX = "hikaricp";

   private static final String METRIC_CATEGORY = "pool";
   private static final String METRIC_NAME_WAIT = HIKARI_METRIC_NAME_PREFIX + ".connections.acquire";
   private static final String METRIC_NAME_USAGE = HIKARI_METRIC_NAME_PREFIX + ".connections.usage";
   private static final String METRIC_NAME_CONNECT = HIKARI_METRIC_NAME_PREFIX + ".connections.creation";

<<<<<<< HEAD
   private static final String METRIC_NAME_TIMEOUT_RATE = "hikaricp.connections.timeout";
   private static final String METRIC_NAME_TOTAL_CONNECTIONS = "hikaricp.connections";
   private static final String METRIC_NAME_IDLE_CONNECTIONS = "hikaricp.connections.idle";
   private static final String METRIC_NAME_ACTIVE_CONNECTIONS = "hikaricp.connections.active";
   private static final String METRIC_NAME_PENDING_CONNECTIONS = "hikaricp.connections.pending";
   private static final String METRIC_NAME_MAX_CONNECTIONS = "hikaricp.connections.max";
   private static final String METRIC_NAME_MIN_CONNECTIONS = "hikaricp.connections.min";
=======
   private static final String METRIC_NAME_TIMEOUT_RATE = HIKARI_METRIC_NAME_PREFIX + ".connections.timeout";
   private static final String METRIC_NAME_TOTAL_CONNECTIONS = HIKARI_METRIC_NAME_PREFIX + ".connections";
   private static final String METRIC_NAME_IDLE_CONNECTIONS = HIKARI_METRIC_NAME_PREFIX + ".connections.idle";
   private static final String METRIC_NAME_ACTIVE_CONNECTIONS = HIKARI_METRIC_NAME_PREFIX + ".connections.active";
   private static final String METRIC_NAME_PENDING_CONNECTIONS = HIKARI_METRIC_NAME_PREFIX + ".connections.pending";
>>>>>>> 5e84eeeb

   private final Timer connectionObtainTimer;
   private final Counter connectionTimeoutCounter;
   private final Timer connectionUsage;
   private final Timer connectionCreation;
   @SuppressWarnings({"FieldCanBeLocal", "unused"})
   private final Gauge totalConnectionGauge;
   @SuppressWarnings({"FieldCanBeLocal", "unused"})
   private final Gauge idleConnectionGauge;
   @SuppressWarnings({"FieldCanBeLocal", "unused"})
   private final Gauge activeConnectionGauge;
   @SuppressWarnings({"FieldCanBeLocal", "unused"})
   private final Gauge pendingConnectionGauge;
   @SuppressWarnings({"FieldCanBeLocal", "unused"})
   private final Gauge maxConnectionGauge;
   @SuppressWarnings({"FieldCanBeLocal", "unused"})
   private final Gauge minConnectionGauge;
   @SuppressWarnings({"FieldCanBeLocal", "unused"})
   private final PoolStats poolStats;

   MicrometerMetricsTracker(final String poolName, final PoolStats poolStats, final MeterRegistry meterRegistry)
   {
      this.poolStats = poolStats;

      this.connectionObtainTimer = Timer.builder(METRIC_NAME_WAIT)
         .description("Connection acquire time")
         .tags(METRIC_CATEGORY, poolName)
         .register(meterRegistry);

      this.connectionCreation = Timer.builder(METRIC_NAME_CONNECT)
         .description("Connection creation time")
         .tags(METRIC_CATEGORY, poolName)
         .register(meterRegistry);

      this.connectionUsage = Timer.builder(METRIC_NAME_USAGE)
         .description("Connection usage time")
         .tags(METRIC_CATEGORY, poolName)
         .register(meterRegistry);

      this.connectionTimeoutCounter = Counter.builder(METRIC_NAME_TIMEOUT_RATE)
         .description("Connection timeout total count")
         .tags(METRIC_CATEGORY, poolName)
         .register(meterRegistry);

      this.totalConnectionGauge = Gauge.builder(METRIC_NAME_TOTAL_CONNECTIONS, poolStats, PoolStats::getTotalConnections)
         .description("Total connections")
         .tags(METRIC_CATEGORY, poolName)
         .register(meterRegistry);

      this.idleConnectionGauge = Gauge.builder(METRIC_NAME_IDLE_CONNECTIONS, poolStats, PoolStats::getIdleConnections)
         .description("Idle connections")
         .tags(METRIC_CATEGORY, poolName)
         .register(meterRegistry);

      this.activeConnectionGauge = Gauge.builder(METRIC_NAME_ACTIVE_CONNECTIONS, poolStats, PoolStats::getActiveConnections)
         .description("Active connections")
         .tags(METRIC_CATEGORY, poolName)
         .register(meterRegistry);

      this.pendingConnectionGauge = Gauge.builder(METRIC_NAME_PENDING_CONNECTIONS, poolStats, PoolStats::getPendingThreads)
         .description("Pending threads")
         .tags(METRIC_CATEGORY, poolName)
         .register(meterRegistry);

      this.maxConnectionGauge = Gauge.builder(METRIC_NAME_MAX_CONNECTIONS, poolStats, PoolStats::getMaxConnections)
         .description("Max connections")
         .tags(METRIC_CATEGORY, poolName)
         .register(meterRegistry);

      this.minConnectionGauge = Gauge.builder(METRIC_NAME_MIN_CONNECTIONS, poolStats, PoolStats::getMinConnections)
         .description("Min connections")
         .tags(METRIC_CATEGORY, poolName)
         .register(meterRegistry);

   }

   /** {@inheritDoc} */
   @Override
   public void recordConnectionAcquiredNanos(final long elapsedAcquiredNanos)
   {
      connectionObtainTimer.record(elapsedAcquiredNanos, TimeUnit.NANOSECONDS);
   }

   /** {@inheritDoc} */
   @Override
   public void recordConnectionUsageMillis(final long elapsedBorrowedMillis)
   {
      connectionUsage.record(elapsedBorrowedMillis, TimeUnit.MILLISECONDS);
   }

   @Override
   public void recordConnectionTimeout()
   {
      connectionTimeoutCounter.increment();
   }

   @Override
   public void recordConnectionCreatedMillis(long connectionCreatedMillis)
   {
      connectionCreation.record(connectionCreatedMillis, TimeUnit.MILLISECONDS);
   }
}<|MERGE_RESOLUTION|>--- conflicted
+++ resolved
@@ -40,21 +40,14 @@
    private static final String METRIC_NAME_USAGE = HIKARI_METRIC_NAME_PREFIX + ".connections.usage";
    private static final String METRIC_NAME_CONNECT = HIKARI_METRIC_NAME_PREFIX + ".connections.creation";
 
-<<<<<<< HEAD
-   private static final String METRIC_NAME_TIMEOUT_RATE = "hikaricp.connections.timeout";
-   private static final String METRIC_NAME_TOTAL_CONNECTIONS = "hikaricp.connections";
-   private static final String METRIC_NAME_IDLE_CONNECTIONS = "hikaricp.connections.idle";
-   private static final String METRIC_NAME_ACTIVE_CONNECTIONS = "hikaricp.connections.active";
-   private static final String METRIC_NAME_PENDING_CONNECTIONS = "hikaricp.connections.pending";
-   private static final String METRIC_NAME_MAX_CONNECTIONS = "hikaricp.connections.max";
-   private static final String METRIC_NAME_MIN_CONNECTIONS = "hikaricp.connections.min";
-=======
    private static final String METRIC_NAME_TIMEOUT_RATE = HIKARI_METRIC_NAME_PREFIX + ".connections.timeout";
    private static final String METRIC_NAME_TOTAL_CONNECTIONS = HIKARI_METRIC_NAME_PREFIX + ".connections";
    private static final String METRIC_NAME_IDLE_CONNECTIONS = HIKARI_METRIC_NAME_PREFIX + ".connections.idle";
    private static final String METRIC_NAME_ACTIVE_CONNECTIONS = HIKARI_METRIC_NAME_PREFIX + ".connections.active";
    private static final String METRIC_NAME_PENDING_CONNECTIONS = HIKARI_METRIC_NAME_PREFIX + ".connections.pending";
->>>>>>> 5e84eeeb
+   private static final String METRIC_NAME_MAX_CONNECTIONS = HIKARI_METRIC_NAME_PREFIX + ".connections.max";
+   private static final String METRIC_NAME_MIN_CONNECTIONS = HIKARI_METRIC_NAME_PREFIX + ".connections.min";
+
 
    private final Timer connectionObtainTimer;
    private final Counter connectionTimeoutCounter;
